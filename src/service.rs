use ckb_jsonrpc_types::{
    BlockNumber, Capacity, CellOutput, JsonBytes, OutPoint, Script, Transaction, TransactionView,
    Uint32, Uint64,
};
use ckb_network::{NetworkController, SupportProtocols};
use ckb_types::{
    core::{self, Cycle},
    packed,
    prelude::*,
    H256,
};
<<<<<<< HEAD
use ckb_types::{core, packed, prelude::*};
=======
>>>>>>> 2f24cac3
use jsonrpc_core::{Error, IoHandler, Result};
use jsonrpc_derive::rpc;
use jsonrpc_http_server::{Server, ServerBuilder};
use jsonrpc_server_utils::cors::AccessControlAllowOrigin;
use jsonrpc_server_utils::hosts::DomainsValidation;
use rocksdb::{
    ops::{Get, Iterate},
    Direction, IteratorMode,
};
use serde::{Deserialize, Serialize};
use std::{
    net::ToSocketAddrs,
    sync::{Arc, RwLock},
};

use crate::{
    protocols::PendingTxs,
    storage::{self, extract_raw_data, Key, KeyPrefix, Storage},
    verify::verify_tx,
};

#[rpc(server)]
pub trait BlockFilterRpc {
    /// curl http://localhost:9000/ -X POST -H "Content-Type: application/json" -d '{"jsonrpc": "2.0", "method":"set_scripts", "params": [{"script": {"code_hash": "0x9bd7e06f3ecf4be0f2fcd2188b23f1b9fcc88e5d4b65a8637b17723bbda3cce8", "hash_type": "type", "args": "0x50878ce52a68feb47237c29574d82288f58b5d21"}, "block_number": "0x59F74D"}], "id": 1}'
    #[rpc(name = "set_scripts")]
    fn set_scripts(&self, scripts: Vec<ScriptStatus>) -> Result<()>;

    #[rpc(name = "get_scripts")]
    fn get_scripts(&self) -> Result<Vec<ScriptStatus>>;

    #[rpc(name = "get_cells")]
    fn get_cells(
        &self,
        search_key: SearchKey,
        order: Order,
        limit: Uint32,
        after: Option<JsonBytes>,
    ) -> Result<Pagination<Cell>>;

    #[rpc(name = "get_transactions")]
    fn get_transactions(
        &self,
        search_key: SearchKey,
        order: Order,
        limit: Uint32,
        after: Option<JsonBytes>,
    ) -> Result<Pagination<Tx>>;

    #[rpc(name = "get_cells_capacity")]
    fn get_cells_capacity(&self, search_key: SearchKey) -> Result<Capacity>;
}

#[rpc(server)]
pub trait TransactionRpc {
    #[rpc(name = "send_transaction")]
    fn send_transaction(&self, tx: Transaction) -> Result<H256>;
}

#[derive(Deserialize, Serialize)]
pub struct ScriptStatus {
    script: Script,
    block_number: BlockNumber,
}

#[derive(Deserialize)]
pub struct SearchKey {
    script: Script,
    script_type: ScriptType,
    filter: Option<SearchKeyFilter>,
}

#[derive(Deserialize, Default)]
pub struct SearchKeyFilter {
    script: Option<Script>,
    output_data_len_range: Option<[Uint64; 2]>,
    output_capacity_range: Option<[Uint64; 2]>,
    block_range: Option<[BlockNumber; 2]>,
}

#[derive(Deserialize)]
#[serde(rename_all = "snake_case")]
pub enum ScriptType {
    Lock,
    Type,
}

#[derive(Deserialize)]
#[serde(rename_all = "snake_case")]
pub enum Order {
    Desc,
    Asc,
}

#[derive(Serialize)]
pub struct Cell {
    output: CellOutput,
    output_data: JsonBytes,
    out_point: OutPoint,
    block_number: BlockNumber,
    tx_index: Uint32,
}

#[derive(Serialize)]
pub struct Tx {
    transaction: TransactionView,
    block_number: BlockNumber,
    tx_index: Uint32,
    io_index: Uint32,
    io_type: CellType,
}

#[derive(Serialize)]
#[serde(rename_all = "snake_case")]
pub enum CellType {
    Input,
    Output,
}

#[derive(Serialize)]
pub struct Pagination<T> {
    objects: Vec<T>,
    last_cursor: JsonBytes,
}

pub struct BlockFilterRpcImpl {
    storage: Storage,
}

pub struct TransactionRpcImpl {
    network_controller: NetworkController,
    pending_txs: Arc<RwLock<PendingTxs>>,
    storage: Storage,
}

impl BlockFilterRpc for BlockFilterRpcImpl {
    fn set_scripts(&self, scripts: Vec<ScriptStatus>) -> Result<()> {
        let scripts = scripts
            .into_iter()
            .map(|script_status| {
                (
                    script_status.script.into(),
                    script_status.block_number.into(),
                )
            })
            .collect();

        self.storage.update_filter_scripts(scripts);
        Ok(())
    }

    fn get_scripts(&self) -> Result<Vec<ScriptStatus>> {
        let scripts = self.storage.get_filter_scripts();
        Ok(scripts
            .into_iter()
            .map(|(script, block_number)| ScriptStatus {
                script: script.into(),
                block_number: block_number.into(),
            })
            .collect())
    }

    fn get_cells(
        &self,
        search_key: SearchKey,
        order: Order,
        limit: Uint32,
        after_cursor: Option<JsonBytes>,
    ) -> Result<Pagination<Cell>> {
        let (prefix, from_key, direction, skip) = build_query_options(
            &search_key,
            KeyPrefix::CellLockScript,
            KeyPrefix::CellTypeScript,
            order,
            after_cursor,
        )?;
        let filter_script_type = match search_key.script_type {
            ScriptType::Lock => ScriptType::Type,
            ScriptType::Type => ScriptType::Lock,
        };
        let (
            filter_prefix,
            filter_output_data_len_range,
            filter_output_capacity_range,
            filter_block_range,
        ) = build_filter_options(search_key)?;
        let mode = IteratorMode::From(from_key.as_ref(), direction);
        let snapshot = self.storage.db.snapshot();
        let iter = snapshot.iterator(mode).skip(skip);

        let mut last_key = Vec::new();
        let cells = iter
            .take_while(|(key, _value)| key.starts_with(&prefix))
            .filter_map(|(key, value)| {
                let tx_hash = packed::Byte32::from_slice(&value).expect("stored tx hash");
                let output_index = u32::from_be_bytes(
                    key[key.len() - 4..]
                        .try_into()
                        .expect("stored output_index"),
                );
                let tx_index = u32::from_be_bytes(
                    key[key.len() - 8..key.len() - 4]
                        .try_into()
                        .expect("stored tx_index"),
                );
                let block_number = u64::from_be_bytes(
                    key[key.len() - 16..key.len() - 8]
                        .try_into()
                        .expect("stored block_number"),
                );

                let tx = packed::Transaction::from_slice(
                    &snapshot
                        .get(Key::TxHash(&tx_hash).into_vec())
                        .expect("get tx should be OK")
                        .expect("stored tx")[12..],
                )
                .expect("from stored tx slice should be OK");
                let output = tx
                    .raw()
                    .outputs()
                    .get(output_index as usize)
                    .expect("get output by index should be OK");
                let output_data = tx
                    .raw()
                    .outputs_data()
                    .get(output_index as usize)
                    .expect("get output data by index should be OK");

                if let Some(prefix) = filter_prefix.as_ref() {
                    match filter_script_type {
                        ScriptType::Lock => {
                            if !extract_raw_data(&output.lock())
                                .as_slice()
                                .starts_with(prefix)
                            {
                                return None;
                            }
                        }
                        ScriptType::Type => {
                            if output.type_().is_none()
                                || !extract_raw_data(&output.type_().to_opt().unwrap())
                                    .as_slice()
                                    .starts_with(prefix)
                            {
                                return None;
                            }
                        }
                    }
                }

                if let Some([r0, r1]) = filter_output_data_len_range {
                    if output_data.len() < r0 || output_data.len() >= r1 {
                        return None;
                    }
                }

                if let Some([r0, r1]) = filter_output_capacity_range {
                    let capacity: core::Capacity = output.capacity().unpack();
                    if capacity < r0 || capacity >= r1 {
                        return None;
                    }
                }

                if let Some([r0, r1]) = filter_block_range {
                    if block_number < r0 || block_number >= r1 {
                        return None;
                    }
                }

                last_key = key.to_vec();

                Some(Cell {
                    output: output.into(),
                    output_data: output_data.into(),
                    out_point: packed::OutPoint::new(tx_hash, output_index).into(),
                    block_number: block_number.into(),
                    tx_index: tx_index.into(),
                })
            })
            .take(limit.value() as usize)
            .collect::<Vec<_>>();

        Ok(Pagination {
            objects: cells,
            last_cursor: JsonBytes::from_vec(last_key),
        })
    }

    fn get_transactions(
        &self,
        search_key: SearchKey,
        order: Order,
        limit: Uint32,
        after_cursor: Option<JsonBytes>,
    ) -> Result<Pagination<Tx>> {
        let (prefix, from_key, direction, skip) = build_query_options(
            &search_key,
            KeyPrefix::TxLockScript,
            KeyPrefix::TxTypeScript,
            order,
            after_cursor,
        )?;

        let (filter_script, filter_block_range) = if let Some(filter) = search_key.filter.as_ref() {
            if filter.output_data_len_range.is_some() {
                return Err(Error::invalid_params(
                    "doesn't support search_key.filter.output_data_len_range parameter",
                ));
            }
            if filter.output_capacity_range.is_some() {
                return Err(Error::invalid_params(
                    "doesn't support search_key.filter.output_capacity_range parameter",
                ));
            }
            let filter_script: Option<packed::Script> =
                filter.script.as_ref().map(|script| script.clone().into());
            let filter_block_range: Option<[core::BlockNumber; 2]> =
                filter.block_range.map(|r| [r[0].into(), r[1].into()]);
            (filter_script, filter_block_range)
        } else {
            (None, None)
        };

        let filter_script_type = match search_key.script_type {
            ScriptType::Lock => ScriptType::Type,
            ScriptType::Type => ScriptType::Lock,
        };

        let mode = IteratorMode::From(from_key.as_ref(), direction);
        let snapshot = self.storage.db.snapshot();
        let iter = snapshot.iterator(mode).skip(skip);

        let mut last_key = Vec::new();
        let txs = iter
            .take_while(|(key, _value)| key.starts_with(&prefix))
            .filter_map(|(key, value)| {
                let tx_hash = packed::Byte32::from_slice(&value).expect("stored tx hash");
                let tx = packed::Transaction::from_slice(
                    &snapshot
                        .get(Key::TxHash(&tx_hash).into_vec())
                        .expect("get tx should be OK")
                        .expect("stored tx")[12..],
                )
                .expect("from stored tx slice should be OK");

                let block_number = u64::from_be_bytes(
                    key[key.len() - 17..key.len() - 9]
                        .try_into()
                        .expect("stored block_number"),
                );
                let tx_index = u32::from_be_bytes(
                    key[key.len() - 9..key.len() - 5]
                        .try_into()
                        .expect("stored tx_index"),
                );
                let io_index = u32::from_be_bytes(
                    key[key.len() - 5..key.len() - 1]
                        .try_into()
                        .expect("stored io_index"),
                );
                let io_type = if *key.last().expect("stored io_type") == 0 {
                    CellType::Input
                } else {
                    CellType::Output
                };

                if let Some(filter_script) = filter_script.as_ref() {
                    match filter_script_type {
                        ScriptType::Lock => {
                            snapshot
                                .get(
                                    Key::TxLockScript(
                                        filter_script,
                                        block_number,
                                        tx_index,
                                        io_index,
                                        match io_type {
                                            CellType::Input => storage::CellType::Input,
                                            CellType::Output => storage::CellType::Output,
                                        },
                                    )
                                    .into_vec(),
                                )
                                .expect("get TxLockScript should be OK")?;
                        }
                        ScriptType::Type => {
                            snapshot
                                .get(
                                    Key::TxTypeScript(
                                        filter_script,
                                        block_number,
                                        tx_index,
                                        io_index,
                                        match io_type {
                                            CellType::Input => storage::CellType::Input,
                                            CellType::Output => storage::CellType::Output,
                                        },
                                    )
                                    .into_vec(),
                                )
                                .expect("get TxTypeScript should be OK")?;
                        }
                    }
                }

                if let Some([r0, r1]) = filter_block_range {
                    if block_number < r0 || block_number >= r1 {
                        return None;
                    }
                }

                last_key = key.to_vec();
                Some(Tx {
                    transaction: tx.into_view().into(),
                    block_number: block_number.into(),
                    tx_index: tx_index.into(),
                    io_index: io_index.into(),
                    io_type,
                })
            })
            .take(limit.value() as usize)
            .collect::<Vec<_>>();

        Ok(Pagination {
            objects: txs,
            last_cursor: JsonBytes::from_vec(last_key),
        })
    }

    fn get_cells_capacity(&self, search_key: SearchKey) -> Result<Capacity> {
        let (prefix, from_key, direction, skip) = build_query_options(
            &search_key,
            KeyPrefix::CellLockScript,
            KeyPrefix::CellTypeScript,
            Order::Asc,
            None,
        )?;
        let filter_script_type = match search_key.script_type {
            ScriptType::Lock => ScriptType::Type,
            ScriptType::Type => ScriptType::Lock,
        };
        let (
            filter_prefix,
            filter_output_data_len_range,
            filter_output_capacity_range,
            filter_block_range,
        ) = build_filter_options(search_key)?;
        let mode = IteratorMode::From(from_key.as_ref(), direction);
        let snapshot = self.storage.db.snapshot();
        let iter = snapshot.iterator(mode).skip(skip);

        let capacity: u64 = iter
            .take_while(|(key, _value)| key.starts_with(&prefix))
            .filter_map(|(key, value)| {
                let tx_hash = packed::Byte32::from_slice(&value).expect("stored tx hash");
                let output_index = u32::from_be_bytes(
                    key[key.len() - 4..]
                        .try_into()
                        .expect("stored output_index"),
                );
                let tx_index = u32::from_be_bytes(
                    key[key.len() - 8..key.len() - 4]
                        .try_into()
                        .expect("stored tx_index"),
                );
                let block_number = u64::from_be_bytes(
                    key[key.len() - 16..key.len() - 8]
                        .try_into()
                        .expect("stored block_number"),
                );

                let tx = packed::Transaction::from_slice(
                    &snapshot
                        .get(Key::TxHash(&tx_hash).into_vec())
                        .expect("get tx should be OK")
                        .expect("stored tx")[12..],
                )
                .expect("from stored tx slice should be OK");
                let output = tx
                    .raw()
                    .outputs()
                    .get(output_index as usize)
                    .expect("get output by index should be OK");
                let output_data = tx
                    .raw()
                    .outputs_data()
                    .get(output_index as usize)
                    .expect("get output data by index should be OK");

                if let Some(prefix) = filter_prefix.as_ref() {
                    match filter_script_type {
                        ScriptType::Lock => {
                            if !extract_raw_data(&output.lock())
                                .as_slice()
                                .starts_with(prefix)
                            {
                                return None;
                            }
                        }
                        ScriptType::Type => {
                            if output.type_().is_none()
                                || !extract_raw_data(&output.type_().to_opt().unwrap())
                                    .as_slice()
                                    .starts_with(prefix)
                            {
                                return None;
                            }
                        }
                    }
                }

                if let Some([r0, r1]) = filter_output_data_len_range {
                    if output_data.len() < r0 || output_data.len() >= r1 {
                        return None;
                    }
                }

                if let Some([r0, r1]) = filter_output_capacity_range {
                    let capacity: core::Capacity = output.capacity().unpack();
                    if capacity < r0 || capacity >= r1 {
                        return None;
                    }
                }

                if let Some([r0, r1]) = filter_block_range {
                    if block_number < r0 || block_number >= r1 {
                        return None;
                    }
                }

                Some(Unpack::<core::Capacity>::unpack(&output.capacity()).as_u64())
            })
            .sum();

        Ok(capacity.into())
    }
}

const MAX_PREFIX_SEARCH_SIZE: usize = u16::max_value() as usize;

// a helper fn to build query options from search paramters, returns prefix, from_key, direction and skip offset
fn build_query_options(
    search_key: &SearchKey,
    lock_prefix: KeyPrefix,
    type_prefix: KeyPrefix,
    order: Order,
    after_cursor: Option<JsonBytes>,
) -> Result<(Vec<u8>, Vec<u8>, Direction, usize)> {
    let mut prefix = match search_key.script_type {
        ScriptType::Lock => vec![lock_prefix as u8],
        ScriptType::Type => vec![type_prefix as u8],
    };
    let script: packed::Script = search_key.script.clone().into();
    let args_len = script.args().len();
    if args_len > MAX_PREFIX_SEARCH_SIZE {
        return Err(Error::invalid_params(format!(
            "search_key.script.args len should be less than {}",
            MAX_PREFIX_SEARCH_SIZE
        )));
    }
    prefix.extend_from_slice(extract_raw_data(&script).as_slice());

    let (from_key, direction, skip) = match order {
        Order::Asc => after_cursor.map_or_else(
            || (prefix.clone(), Direction::Forward, 0),
            |json_bytes| (json_bytes.as_bytes().into(), Direction::Forward, 1),
        ),
        Order::Desc => after_cursor.map_or_else(
            || {
                (
                    [
                        prefix.clone(),
                        vec![0xff; MAX_PREFIX_SEARCH_SIZE - args_len],
                    ]
                    .concat(),
                    Direction::Reverse,
                    0,
                )
            },
            |json_bytes| (json_bytes.as_bytes().into(), Direction::Reverse, 1),
        ),
    };

    Ok((prefix, from_key, direction, skip))
}

// a helper fn to build filter options from search paramters, returns prefix, output_data_len_range, output_capacity_range and block_range
#[allow(clippy::type_complexity)]
fn build_filter_options(
    search_key: SearchKey,
) -> Result<(
    Option<Vec<u8>>,
    Option<[usize; 2]>,
    Option<[core::Capacity; 2]>,
    Option<[core::BlockNumber; 2]>,
)> {
    let SearchKey {
        script: _,
        script_type: _,
        filter,
    } = search_key;
    let filter = filter.unwrap_or_default();
    let filter_script_prefix = if let Some(script) = filter.script {
        let script: packed::Script = script.into();
        if script.args().len() > MAX_PREFIX_SEARCH_SIZE {
            return Err(Error::invalid_params(format!(
                "search_key.filter.script.args len should be less than {}",
                MAX_PREFIX_SEARCH_SIZE
            )));
        }
        let mut prefix = Vec::new();
        prefix.extend_from_slice(extract_raw_data(&script).as_slice());
        Some(prefix)
    } else {
        None
    };

    let filter_output_data_len_range = filter.output_data_len_range.map(|[r0, r1]| {
        [
            Into::<u64>::into(r0) as usize,
            Into::<u64>::into(r1) as usize,
        ]
    });
    let filter_output_capacity_range = filter.output_capacity_range.map(|[r0, r1]| {
        [
            core::Capacity::shannons(r0.into()),
            core::Capacity::shannons(r1.into()),
        ]
    });
    let filter_block_range = filter.block_range.map(|r| [r[0].into(), r[1].into()]);

    Ok((
        filter_script_prefix,
        filter_output_data_len_range,
        filter_output_capacity_range,
        filter_block_range,
    ))
}

// TODO get from consensus
const MAX_CYCLES: Cycle = 3_500_000 * 597;

impl TransactionRpc for TransactionRpcImpl {
    fn send_transaction(&self, tx: Transaction) -> Result<H256> {
        let tx: packed::Transaction = tx.into();
        let tx = tx.into_view();
        // TODO get from storage
        let tip_header = packed::Header::default().into_view();
        let cycles = verify_tx(&self.storage, &tip_header, tx.clone(), MAX_CYCLES)
            .map_err(|e| Error::invalid_params(format!("invalid transaction: {:?}", e)))?;
        self.pending_txs
            .write()
            .expect("pending_txs lock is poisoned")
            .push(tx.clone(), cycles);

        let content = packed::RelayTransactionHashes::new_builder()
            .tx_hashes(vec![tx.hash()].pack())
            .build();
        let message = packed::RelayMessage::new_builder().set(content).build();
        self.network_controller
            .broadcast(SupportProtocols::RelayV2.protocol_id(), message.as_bytes())
            .map_err(|_err| Error::internal_error())?;

        Ok(tx.hash().unpack())
    }
}

pub(crate) struct Service {
    listen_address: String,
}

impl Service {
    pub fn new(listen_address: &str) -> Self {
        Self {
            listen_address: listen_address.to_string(),
        }
    }

    pub fn start(
        &self,
        network_controller: NetworkController,
        storage: Storage,
        pending_txs: Arc<RwLock<PendingTxs>>,
    ) -> Server {
        let mut io_handler = IoHandler::new();
        let block_filter_rpc_impl = BlockFilterRpcImpl {
            storage: storage.clone(),
        };
        let transaction_rpc_impl = TransactionRpcImpl {
            network_controller,
            pending_txs,
            storage,
        };
        io_handler.extend_with(block_filter_rpc_impl.to_delegate());
        io_handler.extend_with(transaction_rpc_impl.to_delegate());

        ServerBuilder::new(io_handler)
            .cors(DomainsValidation::AllowOnly(vec![
                AccessControlAllowOrigin::Null,
                AccessControlAllowOrigin::Any,
            ]))
            .health_api(("/ping", "ping"))
            .start_http(
                &self
                    .listen_address
                    .to_socket_addrs()
                    .expect("config listen_address parsed")
                    .next()
                    .expect("config listen_address parsed"),
            )
            .expect("Start Jsonrpc HTTP service")
    }
}

#[cfg(test)]
mod tests {
    use std::collections::HashMap;

    use super::*;
    use crate::storage::Storage;
    use ckb_types::{
        bytes::Bytes,
        core::{
            capacity_bytes, BlockBuilder, Capacity, HeaderBuilder, ScriptHashType,
            TransactionBuilder,
        },
        packed::{CellInput, CellOutputBuilder, OutPoint, Script, ScriptBuilder},
        H256,
    };
    use tempfile;

    fn new_storage(prefix: &str) -> Storage {
        let tmp_dir = tempfile::Builder::new().prefix(prefix).tempdir().unwrap();
        Storage::new(tmp_dir.path().to_str().unwrap())
    }

    #[test]
    fn rpc() {
        let storage = new_storage("rpc");
        let rpc = BlockFilterRpcImpl {
            storage: storage.clone(),
        };

        // setup test data
        let lock_script1 = ScriptBuilder::default()
            .code_hash(H256(rand::random()).pack())
            .hash_type(ScriptHashType::Data.into())
            .args(Bytes::from(b"lock_script1".to_vec()).pack())
            .build();

        let lock_script2 = ScriptBuilder::default()
            .code_hash(H256(rand::random()).pack())
            .hash_type(ScriptHashType::Type.into())
            .args(Bytes::from(b"lock_script2".to_vec()).pack())
            .build();

        let type_script1 = ScriptBuilder::default()
            .code_hash(H256(rand::random()).pack())
            .hash_type(ScriptHashType::Data.into())
            .args(Bytes::from(b"type_script1".to_vec()).pack())
            .build();

        let type_script2 = ScriptBuilder::default()
            .code_hash(H256(rand::random()).pack())
            .hash_type(ScriptHashType::Type.into())
            .args(Bytes::from(b"type_script2".to_vec()).pack())
            .build();

        let cellbase0 = TransactionBuilder::default()
            .input(CellInput::new_cellbase_input(0))
            .witness(Script::default().into_witness())
            .output(
                CellOutputBuilder::default()
                    .capacity(capacity_bytes!(1000).pack())
                    .lock(lock_script1.clone())
                    .build(),
            )
            .output_data(Default::default())
            .build();

        let tx00 = TransactionBuilder::default()
            .output(
                CellOutputBuilder::default()
                    .capacity(capacity_bytes!(1000).pack())
                    .lock(lock_script1.clone())
                    .type_(Some(type_script1.clone()).pack())
                    .build(),
            )
            .output_data(Default::default())
            .build();

        let tx01 = TransactionBuilder::default()
            .output(
                CellOutputBuilder::default()
                    .capacity(capacity_bytes!(2000).pack())
                    .lock(lock_script2.clone())
                    .type_(Some(type_script2.clone()).pack())
                    .build(),
            )
            .output_data(Default::default())
            .build();

        let block0 = BlockBuilder::default()
            .transaction(cellbase0)
            .transaction(tx00.clone())
            .transaction(tx01.clone())
            .header(HeaderBuilder::default().number(0.pack()).build())
            .build();

        storage.update_filter_scripts(HashMap::from([(lock_script1.clone(), 0)]));
        storage.filter_block(block0.data());

        let (mut pre_tx0, mut pre_tx1, mut pre_block) = (tx00, tx01, block0);
        let total_blocks = 255;
        for i in 1..total_blocks {
            let cellbase = TransactionBuilder::default()
                .input(CellInput::new_cellbase_input(i + 1))
                .witness(Script::default().into_witness())
                .output(
                    CellOutputBuilder::default()
                        .capacity(capacity_bytes!(1000).pack())
                        .lock(lock_script1.clone())
                        .build(),
                )
                .output_data(Default::default())
                .build();

            pre_tx0 = TransactionBuilder::default()
                .input(CellInput::new(OutPoint::new(pre_tx0.hash(), 0), 0))
                .output(
                    CellOutputBuilder::default()
                        .capacity(capacity_bytes!(1000).pack())
                        .lock(lock_script1.clone())
                        .type_(Some(type_script1.clone()).pack())
                        .build(),
                )
                .output_data(Default::default())
                .build();

            pre_tx1 = TransactionBuilder::default()
                .input(CellInput::new(OutPoint::new(pre_tx1.hash(), 0), 0))
                .output(
                    CellOutputBuilder::default()
                        .capacity(capacity_bytes!(2000).pack())
                        .lock(lock_script2.clone())
                        .type_(Some(type_script2.clone()).pack())
                        .build(),
                )
                .output_data(Default::default())
                .build();

            pre_block = BlockBuilder::default()
                .transaction(cellbase)
                .transaction(pre_tx0.clone())
                .transaction(pre_tx1.clone())
                .header(
                    HeaderBuilder::default()
                        .number((pre_block.number() + 1).pack())
                        .parent_hash(pre_block.hash())
                        .build(),
                )
                .build();

            storage.filter_block(pre_block.data());
        }

        // test get_cells rpc
        let cells_page_1 = rpc
            .get_cells(
                SearchKey {
                    script: lock_script1.clone().into(),
                    script_type: ScriptType::Lock,
                    filter: None,
                },
                Order::Asc,
                150.into(),
                None,
            )
            .unwrap();
        let cells_page_2 = rpc
            .get_cells(
                SearchKey {
                    script: lock_script1.clone().into(),
                    script_type: ScriptType::Lock,
                    filter: None,
                },
                Order::Asc,
                150.into(),
                Some(cells_page_1.last_cursor),
            )
            .unwrap();

        assert_eq!(
            total_blocks as usize + 1,
            cells_page_1.objects.len() + cells_page_2.objects.len(),
            "total size should be cellbase cells count + 1 (last block live cell)"
        );

        let cells_page_1 = rpc
            .get_cells(
                SearchKey {
                    script: lock_script2.clone().into(),
                    script_type: ScriptType::Lock,
                    filter: None,
                },
                Order::Asc,
                150.into(),
                None,
            )
            .unwrap();

        assert_eq!(
            0,
            cells_page_1.objects.len(),
            "total size should be zero with unfiltered lock script"
        );

        let desc_cells_page_1 = rpc
            .get_cells(
                SearchKey {
                    script: lock_script1.clone().into(),
                    script_type: ScriptType::Lock,
                    filter: None,
                },
                Order::Desc,
                150.into(),
                None,
            )
            .unwrap();

        let desc_cells_page_2 = rpc
            .get_cells(
                SearchKey {
                    script: lock_script1.clone().into(),
                    script_type: ScriptType::Lock,
                    filter: None,
                },
                Order::Desc,
                150.into(),
                Some(desc_cells_page_1.last_cursor),
            )
            .unwrap();

        assert_eq!(
            total_blocks as usize + 1,
            desc_cells_page_1.objects.len() + desc_cells_page_2.objects.len(),
            "total size should be cellbase cells count + 1 (last block live cell)"
        );
        assert_eq!(
            desc_cells_page_1.objects.first().unwrap().out_point,
            cells_page_2.objects.last().unwrap().out_point
        );

        let filter_cells_page_1 = rpc
            .get_cells(
                SearchKey {
                    script: lock_script1.clone().into(),
                    script_type: ScriptType::Lock,
                    filter: Some(SearchKeyFilter {
                        script: None,
                        output_data_len_range: None,
                        output_capacity_range: None,
                        block_range: Some([100.into(), 200.into()]),
                    }),
                },
                Order::Asc,
                60.into(),
                None,
            )
            .unwrap();

        let filter_cells_page_2 = rpc
            .get_cells(
                SearchKey {
                    script: lock_script1.clone().into(),
                    script_type: ScriptType::Lock,
                    filter: Some(SearchKeyFilter {
                        script: None,
                        output_data_len_range: None,
                        output_capacity_range: None,
                        block_range: Some([100.into(), 200.into()]),
                    }),
                },
                Order::Asc,
                60.into(),
                Some(filter_cells_page_1.last_cursor),
            )
            .unwrap();

        assert_eq!(
            100,
            filter_cells_page_1.objects.len() + filter_cells_page_2.objects.len(),
            "total size should be filtered cellbase cells (100~199)"
        );

        // test get_transactions rpc
        let txs_page_1 = rpc
            .get_transactions(
                SearchKey {
                    script: lock_script1.clone().into(),
                    script_type: ScriptType::Lock,
                    filter: None,
                },
                Order::Asc,
                500.into(),
                None,
            )
            .unwrap();
        let txs_page_2 = rpc
            .get_transactions(
                SearchKey {
                    script: lock_script1.clone().into(),
                    script_type: ScriptType::Lock,
                    filter: None,
                },
                Order::Asc,
                500.into(),
                Some(txs_page_1.last_cursor),
            )
            .unwrap();

        assert_eq!(total_blocks as usize * 3 - 1, txs_page_1.objects.len() + txs_page_2.objects.len(), "total size should be cellbase tx count + total_block * 2 - 1 (genesis block only has one tx)");

        let desc_txs_page_1 = rpc
            .get_transactions(
                SearchKey {
                    script: lock_script1.clone().into(),
                    script_type: ScriptType::Lock,
                    filter: None,
                },
                Order::Desc,
                500.into(),
                None,
            )
            .unwrap();
        let desc_txs_page_2 = rpc
            .get_transactions(
                SearchKey {
                    script: lock_script1.clone().into(),
                    script_type: ScriptType::Lock,
                    filter: None,
                },
                Order::Desc,
                500.into(),
                Some(desc_txs_page_1.last_cursor),
            )
            .unwrap();

        assert_eq!(total_blocks as usize * 3 - 1, desc_txs_page_1.objects.len() + desc_txs_page_2.objects.len(), "total size should be cellbase tx count + total_block * 2 - 1 (genesis block only has one tx)");
        assert_eq!(
            desc_txs_page_1.objects.first().unwrap().transaction.hash,
            txs_page_2.objects.last().unwrap().transaction.hash,
        );

        let filter_txs_page_1 = rpc
            .get_transactions(
                SearchKey {
                    script: lock_script1.clone().into(),
                    script_type: ScriptType::Lock,
                    filter: Some(SearchKeyFilter {
                        script: None,
                        output_data_len_range: None,
                        output_capacity_range: None,
                        block_range: Some([100.into(), 200.into()]),
                    }),
                },
                Order::Asc,
                200.into(),
                None,
            )
            .unwrap();

        let filter_txs_page_2 = rpc
            .get_transactions(
                SearchKey {
                    script: lock_script1.clone().into(),
                    script_type: ScriptType::Lock,
                    filter: Some(SearchKeyFilter {
                        script: None,
                        output_data_len_range: None,
                        output_capacity_range: None,
                        block_range: Some([100.into(), 200.into()]),
                    }),
                },
                Order::Asc,
                200.into(),
                Some(filter_txs_page_1.last_cursor),
            )
            .unwrap();

        assert_eq!(
            300,
            filter_txs_page_1.objects.len() + filter_txs_page_2.objects.len(),
            "total size should be filtered blocks count * 3 (100~199 * 3)"
        );

        // test get_cells_capacity rpc
        let capacity = rpc
            .get_cells_capacity(SearchKey {
                script: lock_script1.clone().into(),
                script_type: ScriptType::Lock,
                filter: None,
            })
            .unwrap();

        assert_eq!(
            1000 * 100000000 * (total_blocks + 1),
            capacity.value(),
            "cellbases + last block live cell"
        );

        let capacity = rpc
            .get_cells_capacity(SearchKey {
                script: lock_script2.clone().into(),
                script_type: ScriptType::Lock,
                filter: None,
            })
            .unwrap();

        assert_eq!(0, capacity.value(), "lock_script2 is not filtered");
    }

    #[test]
    fn get_cells_capacity_bug() {
        let storage = new_storage("get_cells_capacity_bug");
        let rpc = BlockFilterRpcImpl {
            storage: storage.clone(),
        };

        // setup test data
        let lock_script1 = ScriptBuilder::default()
            .code_hash(H256(rand::random()).pack())
            .hash_type(ScriptHashType::Data.into())
            .args(Bytes::from(b"lock_script1".to_vec()).pack())
            .build();
        storage.update_filter_scripts(HashMap::from([(lock_script1.clone(), 0)]));

        let tx00 = TransactionBuilder::default()
            .output(
                CellOutputBuilder::default()
                    .capacity(capacity_bytes!(222).pack())
                    .lock(lock_script1.clone())
                    .build(),
            )
            .output(
                CellOutputBuilder::default()
                    .capacity(capacity_bytes!(333).pack())
                    .lock(lock_script1.clone())
                    .build(),
            )
            .output_data(Default::default())
            .output_data(Default::default())
            .build();

        let block0 = BlockBuilder::default()
            .transaction(tx00.clone())
            .header(HeaderBuilder::default().number(0.pack()).build())
            .build();
        storage.filter_block(block0.data());

        let lock_script2 = ScriptBuilder::default()
            .code_hash(H256(rand::random()).pack())
            .hash_type(ScriptHashType::Data.into())
            .args(Bytes::from(b"lock_script2".to_vec()).pack())
            .build();

        let tx10 = TransactionBuilder::default()
            .output(
                CellOutputBuilder::default()
                    .capacity(capacity_bytes!(100).pack())
                    .lock(lock_script2.clone())
                    .build(),
            )
            .output(
                CellOutputBuilder::default()
                    .capacity(capacity_bytes!(1000).pack())
                    .lock(lock_script1.clone())
                    .build(),
            )
            .output_data(Default::default())
            .output_data(Default::default())
            .build();

        let block1 = BlockBuilder::default()
            .transaction(tx10.clone())
            .header(HeaderBuilder::default().number(1.pack()).build())
            .build();
        storage.filter_block(block1.data());

        let tx20 = TransactionBuilder::default()
            .input(CellInput::new(OutPoint::new(tx00.hash(), 1), 0))
            .input(CellInput::new(OutPoint::new(tx10.hash(), 1), 0))
            .output(
                CellOutputBuilder::default()
                    .capacity(capacity_bytes!(5000).pack())
                    .lock(lock_script2.clone())
                    .build(),
            )
            .output(
                CellOutputBuilder::default()
                    .capacity(capacity_bytes!(3000).pack())
                    .lock(lock_script1.clone())
                    .build(),
            )
            .output_data(Default::default())
            .output_data(Default::default())
            .build();

        let block2 = BlockBuilder::default()
            .transaction(tx20.clone())
            .header(HeaderBuilder::default().number(2.pack()).build())
            .build();
        storage.filter_block(block2.data());

        let capacity = rpc
            .get_cells_capacity(SearchKey {
                script: lock_script1.clone().into(),
                script_type: ScriptType::Lock,
                filter: None,
            })
            .unwrap();

        assert_eq!((222 + 3000) * 100000000, capacity.value());
    }
}<|MERGE_RESOLUTION|>--- conflicted
+++ resolved
@@ -9,10 +9,6 @@
     prelude::*,
     H256,
 };
-<<<<<<< HEAD
-use ckb_types::{core, packed, prelude::*};
-=======
->>>>>>> 2f24cac3
 use jsonrpc_core::{Error, IoHandler, Result};
 use jsonrpc_derive::rpc;
 use jsonrpc_http_server::{Server, ServerBuilder};
