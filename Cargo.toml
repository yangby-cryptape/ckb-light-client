[package]
name = "ckb-light-client"
version = "0.1.0-alpha.0"
authors = ["Boyu Yang <yangby@cryptape.com>"]
edition = "2021"
license = "MIT"
description = "A CKB light client based on FlyClient."
homepage = "https://github.com/yangby-cryptape/ckb-light-client"
repository = "https://github.com/yangby-cryptape/ckb-light-client"

[dependencies]
<<<<<<< HEAD
ckb-app-config    = { git="https://github.com/yangby-cryptape/ckb", branch="poc/light-client-nightly" }
ckb-async-runtime = { git="https://github.com/yangby-cryptape/ckb", branch="poc/light-client-nightly" }
ckb-constant      = { git="https://github.com/yangby-cryptape/ckb", branch="poc/light-client-nightly" }
ckb-types         = { git="https://github.com/yangby-cryptape/ckb", branch="poc/light-client-nightly" }
ckb-network       = { git="https://github.com/yangby-cryptape/ckb", branch="poc/light-client-nightly" }
ckb-jsonrpc-types = { git="https://github.com/yangby-cryptape/ckb", branch="poc/light-client-nightly" }
ckb-pow           = { git="https://github.com/yangby-cryptape/ckb", branch="poc/light-client-nightly" }
ckb-merkle-mountain-range = "0.4.0"
=======
ckb-app-config    = { git="https://github.com/yangby-cryptape/ckb", rev = "b54f5147f6a145bd1723fd9d9db16b23d82633e8" }
ckb-async-runtime = { git="https://github.com/yangby-cryptape/ckb", rev = "b54f5147f6a145bd1723fd9d9db16b23d82633e8" }
ckb-types         = { git="https://github.com/yangby-cryptape/ckb", rev = "b54f5147f6a145bd1723fd9d9db16b23d82633e8" }
ckb-network       = { git="https://github.com/yangby-cryptape/ckb", rev = "b54f5147f6a145bd1723fd9d9db16b23d82633e8" }
ckb-jsonrpc-types = { git="https://github.com/yangby-cryptape/ckb", rev = "b54f5147f6a145bd1723fd9d9db16b23d82633e8" }
ckb-error         = { git="https://github.com/yangby-cryptape/ckb", rev = "b54f5147f6a145bd1723fd9d9db16b23d82633e8" }
ckb-script        = { git="https://github.com/yangby-cryptape/ckb", rev = "b54f5147f6a145bd1723fd9d9db16b23d82633e8" }
ckb-chain-spec    = { git="https://github.com/yangby-cryptape/ckb", rev = "b54f5147f6a145bd1723fd9d9db16b23d82633e8" }
ckb-traits        = { git="https://github.com/yangby-cryptape/ckb", rev = "b54f5147f6a145bd1723fd9d9db16b23d82633e8" }
ckb-resource      = { git="https://github.com/yangby-cryptape/ckb", rev = "b54f5147f6a145bd1723fd9d9db16b23d82633e8" }
ckb-merkle-mountain-range = "0.3.2"
>>>>>>> 2f24cac3
golomb-coded-set = { git = "https://github.com/TheWaWaR/golomb-coded-set"}
rocksdb = { package = "ckb-rocksdb", version ="=0.16.1", features = ["snappy"] }
anyhow = "1.0.56"
thiserror = "1.0.30"
log = "0.4.14"
env_logger = "0.9.0"
clap = { version = "2.34.0", features = ["yaml"]  }
serde = { version = "1.0.136", features = ["derive"] }
toml = "0.5.8"
ctrlc = { version = "3.2.1", features = ["termination"] }
path-clean = "0.1.0"
rand = "0.8.5"
faketime = "0.2.1"
jsonrpc-core = "18.0"
jsonrpc-derive = "18.0"
jsonrpc-http-server = "18.0"
jsonrpc-server-utils = "18.0"

[dev-dependencies]
tempfile = "3.0"
rand = "0.6"
serde_json = "1.0"

[badges]
maintenance = { status = "experimental" }<|MERGE_RESOLUTION|>--- conflicted
+++ resolved
@@ -9,28 +9,19 @@
 repository = "https://github.com/yangby-cryptape/ckb-light-client"
 
 [dependencies]
-<<<<<<< HEAD
-ckb-app-config    = { git="https://github.com/yangby-cryptape/ckb", branch="poc/light-client-nightly" }
-ckb-async-runtime = { git="https://github.com/yangby-cryptape/ckb", branch="poc/light-client-nightly" }
-ckb-constant      = { git="https://github.com/yangby-cryptape/ckb", branch="poc/light-client-nightly" }
-ckb-types         = { git="https://github.com/yangby-cryptape/ckb", branch="poc/light-client-nightly" }
-ckb-network       = { git="https://github.com/yangby-cryptape/ckb", branch="poc/light-client-nightly" }
-ckb-jsonrpc-types = { git="https://github.com/yangby-cryptape/ckb", branch="poc/light-client-nightly" }
-ckb-pow           = { git="https://github.com/yangby-cryptape/ckb", branch="poc/light-client-nightly" }
+ckb-app-config    = { git="https://github.com/yangby-cryptape/ckb", rev = "3afd7971cfc5745c8ca42b3bb1a01ee420a43e81" }
+ckb-async-runtime = { git="https://github.com/yangby-cryptape/ckb", rev = "3afd7971cfc5745c8ca42b3bb1a01ee420a43e81" }
+ckb-constant      = { git="https://github.com/yangby-cryptape/ckb", rev = "3afd7971cfc5745c8ca42b3bb1a01ee420a43e81" }
+ckb-types         = { git="https://github.com/yangby-cryptape/ckb", rev = "3afd7971cfc5745c8ca42b3bb1a01ee420a43e81" }
+ckb-network       = { git="https://github.com/yangby-cryptape/ckb", rev = "3afd7971cfc5745c8ca42b3bb1a01ee420a43e81" }
+ckb-jsonrpc-types = { git="https://github.com/yangby-cryptape/ckb", rev = "3afd7971cfc5745c8ca42b3bb1a01ee420a43e81" }
+ckb-pow           = { git="https://github.com/yangby-cryptape/ckb", rev = "3afd7971cfc5745c8ca42b3bb1a01ee420a43e81" }
+ckb-error         = { git="https://github.com/yangby-cryptape/ckb", rev = "3afd7971cfc5745c8ca42b3bb1a01ee420a43e81" }
+ckb-script        = { git="https://github.com/yangby-cryptape/ckb", rev = "3afd7971cfc5745c8ca42b3bb1a01ee420a43e81" }
+ckb-chain-spec    = { git="https://github.com/yangby-cryptape/ckb", rev = "3afd7971cfc5745c8ca42b3bb1a01ee420a43e81" }
+ckb-traits        = { git="https://github.com/yangby-cryptape/ckb", rev = "3afd7971cfc5745c8ca42b3bb1a01ee420a43e81" }
+ckb-resource      = { git="https://github.com/yangby-cryptape/ckb", rev = "3afd7971cfc5745c8ca42b3bb1a01ee420a43e81" }
 ckb-merkle-mountain-range = "0.4.0"
-=======
-ckb-app-config    = { git="https://github.com/yangby-cryptape/ckb", rev = "b54f5147f6a145bd1723fd9d9db16b23d82633e8" }
-ckb-async-runtime = { git="https://github.com/yangby-cryptape/ckb", rev = "b54f5147f6a145bd1723fd9d9db16b23d82633e8" }
-ckb-types         = { git="https://github.com/yangby-cryptape/ckb", rev = "b54f5147f6a145bd1723fd9d9db16b23d82633e8" }
-ckb-network       = { git="https://github.com/yangby-cryptape/ckb", rev = "b54f5147f6a145bd1723fd9d9db16b23d82633e8" }
-ckb-jsonrpc-types = { git="https://github.com/yangby-cryptape/ckb", rev = "b54f5147f6a145bd1723fd9d9db16b23d82633e8" }
-ckb-error         = { git="https://github.com/yangby-cryptape/ckb", rev = "b54f5147f6a145bd1723fd9d9db16b23d82633e8" }
-ckb-script        = { git="https://github.com/yangby-cryptape/ckb", rev = "b54f5147f6a145bd1723fd9d9db16b23d82633e8" }
-ckb-chain-spec    = { git="https://github.com/yangby-cryptape/ckb", rev = "b54f5147f6a145bd1723fd9d9db16b23d82633e8" }
-ckb-traits        = { git="https://github.com/yangby-cryptape/ckb", rev = "b54f5147f6a145bd1723fd9d9db16b23d82633e8" }
-ckb-resource      = { git="https://github.com/yangby-cryptape/ckb", rev = "b54f5147f6a145bd1723fd9d9db16b23d82633e8" }
-ckb-merkle-mountain-range = "0.3.2"
->>>>>>> 2f24cac3
 golomb-coded-set = { git = "https://github.com/TheWaWaR/golomb-coded-set"}
 rocksdb = { package = "ckb-rocksdb", version ="=0.16.1", features = ["snappy"] }
 anyhow = "1.0.56"
